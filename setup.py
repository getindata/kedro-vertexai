--- conflicted
+++ resolved
@@ -6,15 +6,9 @@
 
 # Runtime Requirements.
 INSTALL_REQUIRES = [
-<<<<<<< HEAD
-    "kedro>=0.17,<0.18",
-    "click<8.0",
     "kfp~=2.0.0b0",
-=======
     "kedro>=0.18.1, <0.19.0",
     "click>=8.0.4",
-    "kfp>=1.8.12,<2.0",
->>>>>>> e4561509
     "tabulate>=0.8.7",
     "semver~=2.10",
     "pydantic~=1.9.0",
@@ -25,11 +19,7 @@
     "gcsfs<=2022.1,>=2021.4",
     "fsspec<=2022.1,>=2021.4",
     # The requirements bellow are pinned, because the build were not repeatable as of 2022-04-04 - by @marrrcin
-<<<<<<< HEAD
-    "google-cloud-storage<=2.2.1",
-=======
     "google-cloud-storage<3.0.0",
->>>>>>> e4561509
     "grpcio~=1.44.0",
     "grpcio-status~=1.44.0",
     "protobuf<=3.20.0",
