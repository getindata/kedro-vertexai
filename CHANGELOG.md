# Changelog

## [Unreleased] 2024-07-29

- Support for python 3.11 & 3.12 added, dropped support for python 3.8
- Brought back the Vertex AI Pipelines scheduling capability
- Migrated to kfp 2 (locked to <2.9.0  due to pipeline spec changes)
- Removed `image_pull_policy` parameter from configuration, as it only applies to Kubernetes backend and not Vertex AI,
and it's only available in `kfp-kubernetes` extension package
- Removed `--timeout-seconds` parameter from `run-once` command for now, as in the old version of the plugin exceeding the specified time
didn't alter the remote pipeline execution, and only escaped the local Python processs. The timeout funcionality will be added later on,
with the proper remote pipeline execution handling, and possibly per-task timeout enabled by [the new kfp feature](https://github.com/kubeflow/pipelines/pull/10481).
- Assign pipelines to Vertex AI experiments
- Migrated `pydantic` library to v2
<<<<<<< HEAD
- Custom dataset that creates Vertex AI artifact
=======
- Added pipeline parametrization
>>>>>>> 81015ee6

## [0.11.1] - 2024-07-01

## [0.11.0] - 2024-03-22

-   Applied copier template config for consistency - refactoring and configuration small details
-   Updated dependencies and tested for kedro `0.19.3`
-   Node grouping: Changed convention from `:` to `.` due to kedro limitation on colons in node tags
-   Removed EnvTemplatedConfigLoader that gets replaced by default OmegaConf capabilities

## [0.10.0] - 2023-11-22

-   Added explicite pyarrow dependency to avoid critical vulnerability
-   Updated dependencies and tested for kedro `0.18.14`
-   [Feature 🚀] Node grouping: added option to group multiple Kedro nodes together at execution in single Vertex AI process to allow better optimization - less steps, shorter delays while running Vertex AI nodes and less wasted time of data serialization thanks to possibility to use the MemoryDataset

## [0.9.1] - 2023-08-16

-   Updated dependencies of kedro to `0.18.8`, mlflow to `2.3.2` and others
-   Upgrade dependencies to resolve [GHSA-6628-q6j9-w8vg](https://github.com/advisories/GHSA-6628-q6j9-w8vg).

## [0.9.0] - 2023-05-15

-   Add cache to Kedro's context in the `ContextHelper` class to prevent re-loading
-   Upgrade dependencies to support `kedro>=0.18.8`
-   Add support for `OmegaConfigLoader`
-   Upgrade misc. dependencies
-   Remove deprecated `KedoVertexAIConfigLoaderHook`
-   ⚠️ Change default behaviour of config loader in the plugin to rely on project's one instead of `EnvTemplatedConfigLoader`
-   [Docs 📝] Update documentation
-   Improve E2E tests config

## [0.8.1] - 2022-12-30

-   Add cache to Kedro's context in the `ContextHelper` class to prevent re-loading

## [0.8.0] - 2022-12-09

-   Added support for configuration of resources and node selectors with [Kedro node tags](https://kedro.readthedocs.io/en/stable/nodes_and_pipelines/nodes.html#how-to-tag-a-node)
-   Added support for gpu configuration on Vertex AI (by adding `node_selectors` section and `gpu` resources entry in `vertexai.yml` configuration file)
-   Added --auto-build option to run-once that calls 'docker build' and 'docker push' for you before running the job on VertexAI. It introduces '--yes' option to disable confirmation prompt

## [0.7.0] - 2022-09-08

-   Add better MLflow authorization entrypoints (via Hooks and MLflow Request Header Provider Plugin)

## [0.6.0] - 2022-08-22

-   Add auto-dataset creation, to make intermediate dataset creation transparent to the end-user (no need to explicitly add them in the Data Catalog) (#8)

## [0.5.0] - 2022-07-13

-   Add support for `kedro>=0.18.1,<0.19` (#36)
-   Dependency update `kfp==0.18.1` (#45)
-   Added tests and support for python 3.9 and 3.10 (#37)

## [0.4.1] - 2022-04-14

-   Add missing `initialize-job` for `mlflow-start-run` step, added MLFlowGoogleIAMCredentialsProvider. 

## [0.4.0] - 2022-04-08

-   Add support for list type in parameters (+ restore dynamic parameters functionality (#23))
-   Add support for dynamic configuration generation within VertexAI job (#18)
-   Support config globals via optional `KEDRO_GLOBALS_PATTERN` environment variable in `EnvTemplatedConfigLoader` (#28)

## [0.3.0] - 2022-03-28

-   Fix issues with data catalog namespacing for new spaceflights starter (#19)
-   Add end 2 end tests based on Kedro Spaceflights quickstart guide from our docs.  
-   Move service account configuration from env variables to config file. (#7)
-   Refactored config to use `pydantic` for validation instead of homemade code. (#1)
-   Add `--wait-for-completion` and `--timeout-seconds` parameters to `run-once` command to wait for the Vertex AI job to complete when launched from CLI

## [0.2.0] - 2022-03-23

-   Added quickstart guide to plugin documentation

## [0.1.0] - 2022-03-15

-   Initial version of **kedro-vertexai** plugin extracted from [kedro-kubeflow v0.6.0](https://github.com/getindata/kedro-kubeflow/tree/0.6.0)

[Unreleased]: https://github.com/getindata/kedro-vertexai/compare/0.11.1...HEAD

[0.11.1]: https://github.com/getindata/kedro-vertexai/compare/0.11.0...0.11.1

[0.11.0]: https://github.com/getindata/kedro-vertexai/compare/0.10.0...0.11.0

[0.10.0]: https://github.com/getindata/kedro-vertexai/compare/0.9.1...0.10.0

[0.9.1]: https://github.com/getindata/kedro-vertexai/compare/0.9.0...0.9.1

[0.9.0]: https://github.com/getindata/kedro-vertexai/compare/0.8.1...0.9.0

[0.8.1]: https://github.com/getindata/kedro-vertexai/compare/0.8.0...0.8.1

[0.8.0]: https://github.com/getindata/kedro-vertexai/compare/0.7.0...0.8.0

[0.7.0]: https://github.com/getindata/kedro-vertexai/compare/0.6.0...0.7.0

[0.6.0]: https://github.com/getindata/kedro-vertexai/compare/0.5.0...0.6.0

[0.5.0]: https://github.com/getindata/kedro-vertexai/compare/0.4.1...0.5.0

[0.4.1]: https://github.com/getindata/kedro-vertexai/compare/0.4.0...0.4.1

[0.4.0]: https://github.com/getindata/kedro-vertexai/compare/0.3.0...0.4.0

[0.3.0]: https://github.com/getindata/kedro-vertexai/compare/0.2.0...0.3.0

[0.2.0]: https://github.com/getindata/kedro-vertexai/compare/0.1.0...0.2.0

[0.1.0]: https://github.com/getindata/kedro-vertexai/compare/a04849cfd88d3d6386d99f4494df7de524f12c1e...0.1.0<|MERGE_RESOLUTION|>--- conflicted
+++ resolved
@@ -1,6 +1,6 @@
 # Changelog
 
-## [Unreleased] 2024-07-29
+## [Unreleased]
 
 - Support for python 3.11 & 3.12 added, dropped support for python 3.8
 - Brought back the Vertex AI Pipelines scheduling capability
@@ -12,11 +12,8 @@
 with the proper remote pipeline execution handling, and possibly per-task timeout enabled by [the new kfp feature](https://github.com/kubeflow/pipelines/pull/10481).
 - Assign pipelines to Vertex AI experiments
 - Migrated `pydantic` library to v2
-<<<<<<< HEAD
 - Custom dataset that creates Vertex AI artifact
-=======
 - Added pipeline parametrization
->>>>>>> 81015ee6
 
 ## [0.11.1] - 2024-07-01
 
