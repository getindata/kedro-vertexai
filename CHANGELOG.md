--- conflicted
+++ resolved
@@ -11,11 +11,8 @@
 with the proper remote pipeline execution handling, and possibly per-task timeout enabled by [the new kfp feature](https://github.com/kubeflow/pipelines/pull/10481).
 - Assign pipelines to Vertex AI experiments
 - Migrated `pydantic` library to v2
-<<<<<<< HEAD
 - Added pipeline parametrization
-=======
 - Migrated to `actions/upload-artifact@v4` in the Github Actions
->>>>>>> cfa823e6
 
 ## [0.11.1] - 2024-07-01
 
