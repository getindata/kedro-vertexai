--- conflicted
+++ resolved
@@ -2,15 +2,9 @@
 
 ## [Unreleased]
 
-<<<<<<< HEAD
 -   Applied copier template config for consistency - refactoring and configuration small details
-=======
-## [0.10.1] - 2024-03-13
-
 -   Updated dependencies and tested for kedro `0.19.3`
 -   Node grouping: Changed convention from `:` to `.` due to kedro limitation on colons in node tags
-
->>>>>>> fda89b49
 
 ## [0.10.0] - 2023-11-22
 
